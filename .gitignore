# Git
*.orig

# Prerequisites
*.d

# Compiled Object files
*.slo
*.lo
*.o
*.obj

# Precompiled Headers
*.gch
*.pch

# Compiled Dynamic libraries
*.so
*.dylib
*.dll

# Fortran module files
*.mod
*.smod

# Compiled Static libraries
*.lai
*.la
*.a
*.lib

# Executables
*.exe
*.out
*.app

# CMake / CLion
build
embuild
linux
em
cmake-build-debug

# System
.DS_Store
<<<<<<< HEAD
=======

>>>>>>> c620c9de
deps/dawn<|MERGE_RESOLUTION|>--- conflicted
+++ resolved
@@ -43,8 +43,6 @@
 
 # System
 .DS_Store
-<<<<<<< HEAD
-=======
+deps/dawn
 
->>>>>>> c620c9de
 deps/dawn