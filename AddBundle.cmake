cmake_minimum_required(VERSION 3.24 FATAL_ERROR)

function(ae_add_shared_library _AE_NAME _AE_MAJOR_MINOR_PATCH_VERSION _AE_SRC_FILES _AE_HEADER_FILES _AE_LIBS _AE_PUBLIC_INCLUDE_DIRS _AE_PRIVATE_INCLUDE_DIRS)
	message(STATUS "_AE_NAME \"${_AE_NAME}\" \(${CMAKE_BUILD_TYPE}\)")
	message(STATUS "_AE_MAJOR_MINOR_PATCH_VERSION \"${_AE_MAJOR_MINOR_PATCH_VERSION}\"")
	message(STATUS "_AE_SRC_FILES \"${_AE_SRC_FILES}\"")
	message(STATUS "_AE_HEADER_FILES \"${_AE_HEADER_FILES}\"")
	message(STATUS "_AE_LIBS \"${_AE_LIBS}\"")
	message(STATUS "_AE_PUBLIC_INCLUDE_DIRS \"${_AE_PUBLIC_INCLUDE_DIRS}\"")
	message(STATUS "_AE_PRIVATE_INCLUDE_DIRS \"${_AE_PRIVATE_INCLUDE_DIRS}\"")
	message(STATUS "")

	add_library(${_AE_NAME} SHARED ${_AE_SRC_FILES})
	if(_AE_LIBS)
		target_link_libraries(${_AE_NAME} ${_AE_LIBS})
	endif()
	if(_AE_INCLUDE_DIRS)
		target_include_directories(${_AE_NAME} PRIVATE ${_AE_INCLUDE_DIRS})
	endif()
	if (("${CMAKE_GENERATOR}" STREQUAL "Xcode"))
		set(_AE_APPLE_SKIP_INSTALL "YES") # See Professional CMake 24.7. Creating And Exporting Archives
	endif()
	if(APPLE)
		set_target_properties(${_AE_NAME} PROPERTIES
			FRAMEWORK TRUE
			FRAMEWORK_VERSION "${_AE_MAJOR_MINOR_PATCH_VERSION}"
			PUBLIC_HEADER "${_AE_HEADER_FILES}"
			XCODE_ATTRIBUTE_SKIP_INSTALL "${_AE_APPLE_SKIP_INSTALL}" # See Professional CMake 24.7. Creating And Exporting Archives
		)
	endif()
endfunction()

# Bundle helper
function(ae_add_bundle _AE_BUNDLE_NAME _AE_EXECUTABLE_NAME _AE_BUNDLE_ID _AE_APPLE_DEVELOPMENT_TEAM _AE_MAJOR_MINOR_PATCH_VERSION _AE_ICNS_FILE _AE_SRC_FILES _AE_RESOURCES _AE_LIBS _AE_PACKAGE_LIBS _AE_INCLUDE_DIRS)
	message(STATUS "_AE_BUNDLE_NAME \"${_AE_BUNDLE_NAME}\" \(${CMAKE_BUILD_TYPE})")
	message(STATUS "_AE_EXECUTABLE_NAME \"${_AE_EXECUTABLE_NAME}\"")
	message(STATUS "_AE_BUNDLE_ID \"${_AE_BUNDLE_ID}\"")
	message(STATUS "_AE_APPLE_DEVELOPMENT_TEAM \"${_AE_APPLE_DEVELOPMENT_TEAM}\"")
	message(STATUS "_AE_MAJOR_MINOR_PATCH_VERSION \"${_AE_MAJOR_MINOR_PATCH_VERSION}\"")
	message(STATUS "_AE_ICNS_FILE \"${_AE_ICNS_FILE}\"")
	message(STATUS "_AE_SRC_FILES \"${_AE_SRC_FILES}\"")
	message(STATUS "_AE_RESOURCES \"${_AE_RESOURCES}\"")
	message(STATUS "_AE_LIBS \"${_AE_LIBS}\"")
	message(STATUS "_AE_PACKAGE_LIBS \"${_AE_PACKAGE_LIBS}\"")
	message(STATUS "_AE_INCLUDE_DIRS \"${_AE_INCLUDE_DIRS}\"")
	message(STATUS "")

	if(WIN32)
		# Create a regular windowed application instead of the default console subsystem target
		set(_AE_EXE_TYPE WIN32)
	elseif(APPLE)
		set(_AE_EXE_TYPE MACOSX_BUNDLE)
	endif()

	add_executable(${_AE_EXECUTABLE_NAME} ${_AE_EXE_TYPE} ${_AE_SRC_FILES})
	if(_AE_LIBS)
		target_link_libraries(${_AE_EXECUTABLE_NAME} ${_AE_LIBS})
	endif()
	if(_AE_PACKAGE_LIBS)
		target_link_libraries(${_AE_EXECUTABLE_NAME} ${_AE_PACKAGE_LIBS})
	endif()
	if(_AE_INCLUDE_DIRS)
		target_include_directories(${_AE_EXECUTABLE_NAME} PRIVATE ${_AE_INCLUDE_DIRS})
	endif()

	if(WIN32)
		set_target_properties(${_AE_EXECUTABLE_NAME} PROPERTIES
			LINK_FLAGS "/ENTRY:mainCRTStartup" # Use main instead of WinMain
		)
	elseif(APPLE)
		# Only add resource files to Apple bundles
		# Adding resources on Windows causes an issue where files are copied only once on configure
		target_sources(${_AE_EXECUTABLE_NAME} PRIVATE "${_AE_RESOURCES}")
		set_source_files_properties(${_AE_RESOURCES} PROPERTIES HEADER_FILE_ONLY TRUE)
		foreach(resource ${_AE_RESOURCES})
			get_filename_component(resource_path ${resource} ABSOLUTE) # First get absolute path to resource
			file(RELATIVE_PATH resource_path ${CMAKE_CURRENT_SOURCE_DIR} ${resource_path}) # Get the relative path to the resource from the root of the resource
			cmake_path(GET resource_path PARENT_PATH resource_path) # Remove file name from path
			set_source_files_properties(${resource} PROPERTIES MACOSX_PACKAGE_LOCATION "Resources/${resource_path}")
		endforeach()

		if ("${CMAKE_GENERATOR}" STREQUAL "Xcode")
			if (_AE_APPLE_DEVELOPMENT_TEAM)
				set(_AE_APPLE_CODE_SIGN_IDENTITY "Apple Development") # See Professional CMake 24.6.1. Signing Identity And Development Team
			endif()
			set(_AE_APPLE_INSTALL_PATH "$(LOCAL_APPS_DIR)") # See Professional CMake 24.7. Creating And Exporting Archives
			set(_AE_APPLE_SKIP_INSTALL "NO") # See Professional CMake 24.7. Creating And Exporting Archives
		endif()

		set_target_properties(${_AE_EXECUTABLE_NAME} PROPERTIES
			XCODE_ATTRIBUTE_PRODUCT_NAME "${_AE_BUNDLE_NAME}" # CFBundleName
			XCODE_ATTRIBUTE_PRODUCT_BUNDLE_IDENTIFIER "${_AE_BUNDLE_ID}" # CFBundleIdentifier
			XCODE_ATTRIBUTE_MARKETING_VERSION "${_AE_MAJOR_MINOR_PATCH_VERSION}"
			XCODE_ATTRIBUTE_CURRENT_PROJECT_VERSION "${_AE_MAJOR_MINOR_PATCH_VERSION}"
			XCODE_ATTRIBUTE_GENERATE_INFOPLIST_FILE YES
			XCODE_ATTRIBUTE_INFOPLIST_FILE ""

			XCODE_ATTRIBUTE_INFOPLIST_KEY_CFBundleDisplayName "${_AE_BUNDLE_NAME}"
			XCODE_ATTRIBUTE_INFOPLIST_KEY_LSApplicationCategoryType "public.app-category.games"
			# XCODE_ATTRIBUTE_INFOPLIST_KEY_CFBundleIconFile "${_AE_ICNS_FILE}"
			XCODE_ATTRIBUTE_INFOPLIST_KEY_NSPrincipalClass "NSApplication"
			# XCODE_ATTRIBUTE_INFOPLIST_KEY_NSHumanReadable @TODO

			XCODE_ATTRIBUTE_DEVELOPMENT_TEAM "${_AE_APPLE_DEVELOPMENT_TEAM}"
			XCODE_ATTRIBUTE_CODE_SIGN_IDENTITY "${_AE_APPLE_CODE_SIGN_IDENTITY}"

			XCODE_ATTRIBUTE_INSTALL_PATH "${_AE_APPLE_INSTALL_PATH}" # See Professional CMake 24.7. Creating And Exporting Archives
			XCODE_ATTRIBUTE_SKIP_INSTALL "${_AE_APPLE_SKIP_INSTALL}" # See Professional CMake 24.7. Creating And Exporting Archives

			XCODE_ATTRIBUTE_ENABLE_HARDENED_RUNTIME "YES"
			XCODE_ATTRIBUTE_ONLY_ACTIVE_ARCH "No"

			MACOSX_BUNDLE_ICON_FILE "${_AE_ICNS_FILE}" # CFBundleIconFile (*.icns file path)

			OUTPUT_NAME "${_AE_BUNDLE_NAME}"

			MACOSX_RPATH TRUE
			INSTALL_RPATH @executable_path/../Frameworks
		)

		if(_AE_PACKAGE_LIBS)
			set_target_properties(${_AE_EXECUTABLE_NAME} PROPERTIES XCODE_EMBED_FRAMEWORKS "${_AE_PACKAGE_LIBS}") # 24.10. Embedding Frameworks, Plugins And Extensions
		endif()
	elseif(EMSCRIPTEN)
		set(_AE_EM_LINKER_FLAGS
			"-lopenal"
			"-s TEXTDECODER=2" # When marshalling C UTF-8 strings across the JS<->Wasm language boundary, favor smallest generated code size rather than performance
			# "-s MINIMAL_RUNTIME=2" # Enable aggressive MINIMAL_RUNTIME mode.
			"-s MIN_WEBGL_VERSION=3 -s MAX_WEBGL_VERSION=3" # Require WebGL 3 support in target browser, for smallest generated code size. (pass -s MIN_WEBGL_VERSION=1 to dual-target WebGL 1 and WebGL 2)
			"-s ENVIRONMENT=web" # The generated build output is only to be expected to be run in a web browser, never in a native CLI shell, or in a web worker.
			"-s ABORTING_MALLOC=0" # Fine tuning for code size: do not generate code to abort program execution on malloc() failures, that will not be interesting here.
			"-s GL_SUPPORT_AUTOMATIC_ENABLE_EXTENSIONS=0" # Reduce WebGL code size: We do not need GLES2 emulation for automatic GL extension enabling
			"-s GL_EXTENSIONS_IN_PREFIXED_FORMAT=0" # Reduce WebGL code size: We do not need GLES2 emulation for GL extension names
			"-s GL_EMULATE_GLES_VERSION_STRING_FORMAT=0" # Reduce WebGL code size: No need to specify the GL_VENDOR/GL_RENDERER etc. fields in format required by GLES2 spec.
			"-s GL_POOL_TEMP_BUFFERS=0" # Reduce WebGL code size at the expense of performance (this only has an effect in WebGL 1, practically a no-op here)
			"-s GL_TRACK_ERRORS=0" # Reduce WebGL code size: WebGL bindings layer should not keep track of certain WebGL errors that are only meaningful for C/C++ applications. (good to enable for release when glGetError() is not used, but disable in debug)
			"-s GL_SUPPORT_SIMPLE_ENABLE_EXTENSIONS=0" # Reduce WebGL code size: do not emit code for extensions that we might not need.
			"-s SUPPORT_ERRNO=0" # Reduce code size: We do not need libc errno field support in our build output.
			# "-s FILESYSTEM=0" # Reduce code size: We do not need native POSIX filesystem emulation support (Emscripten FS/MEMFS) @TODO: Filesystem is required for sockets
			# Choose the oldest browser versions that should be supported. The higher minimum bar you choose, the less emulation code may be present for old browser quirks.
			"-s MIN_FIREFOX_VERSION=70"
			"-s MIN_SAFARI_VERSION=130000"
			"-s MIN_IE_VERSION=0x7FFFFFFF" # Do not support Internet Explorer at all (this is the Emscripten default, shown here for posterity)
			"-s MIN_EDGE_VERSION=79" # Require Chromium-based Edge browser
			"-s MIN_CHROME_VERSION=80"
		)
		string(TOLOWER "${CMAKE_BUILD_TYPE}" cmake_build_type_tolower)
		if (cmake_build_type_tolower STREQUAL "debug")
			list(APPEND _AE_EM_LINKER_FLAGS
				"-s SAFE_HEAP=1" # Enable safe heap mode
				"-s ASSERTIONS=1" # Enable assertions
				"-s DEMANGLE_SUPPORT=1"
				"-s STACK_OVERFLOW_CHECK=1"
				"-O0"
				"-frtti"
				"-fsanitize=undefined"
				"-g" # Debug symbols (DWARF https://developer.chrome.com/blog/wasm-debugging-2020/)
			)
		else()
			list(APPEND _AE_EM_LINKER_FLAGS
				"--closure=1" # Enable Closure compiler for aggressive JS size minification
				"-O3"
			)
		endif()
		string (REPLACE ";" " " _AE_EM_LINKER_FLAGS "${_AE_EM_LINKER_FLAGS}")
		
		set(_AE_EM_OUT_SUFFIX ".html")
		string(FIND "${_AE_RESOURCES}" ".html" _AE_FOUND_HTML)
		if(NOT _AE_FOUND_HTML EQUAL -1)
			set(_AE_EM_OUT_SUFFIX ".js") # Export js if an html file is specified
		endif()

		set_target_properties(${_AE_EXECUTABLE_NAME} PROPERTIES
			LINK_FLAGS "${_AE_EM_LINKER_FLAGS}"
			OUTPUT_NAME "index"
			SUFFIX ${_AE_EM_OUT_SUFFIX}
		)
	endif()
	
	if(NOT APPLE)
		foreach(resource ${_AE_RESOURCES})
			# First get absolute path to resource
			get_filename_component(resource ${resource} ABSOLUTE)
			# Get the relative path to the resource from the root of the resource
			file(RELATIVE_PATH resource ${CMAKE_CURRENT_SOURCE_DIR} ${resource})
			# Copy file to platform specific resource directory keeping the relative path
			add_custom_command(TARGET ${_AE_EXECUTABLE_NAME} POST_BUILD
				COMMAND ${CMAKE_COMMAND} -E copy_if_different
					${CMAKE_CURRENT_SOURCE_DIR}/${resource}
					$<TARGET_FILE_DIR:${_AE_EXECUTABLE_NAME}>/${resource}
			)
		endforeach()
	endif()
<<<<<<< HEAD
	foreach(RESOURCE ${_AE_RESOURCES})
		get_filename_component(RESOURCE ${RESOURCE} ABSOLUTE)
		get_filename_component(RESOURCE_NAME ${RESOURCE} NAME)
		get_property(DESTINATION SOURCE ${RESOURCE} PROPERTY DESTINATION)
		add_custom_command(TARGET ${_AE_EXECUTABLE_NAME} POST_BUILD
			COMMAND ${CMAKE_COMMAND} -E copy_if_different
				${RESOURCE}
				$<TARGET_FILE_DIR:${_AE_EXECUTABLE_NAME}>/${APPLE_RESOURCE_DIR}${DESTINATION}/${RESOURCE_NAME}
		)
	endforeach()
	
=======

>>>>>>> 90d76eb1
endfunction()<|MERGE_RESOLUTION|>--- conflicted
+++ resolved
@@ -178,32 +178,16 @@
 	endif()
 	
 	if(NOT APPLE)
-		foreach(resource ${_AE_RESOURCES})
-			# First get absolute path to resource
-			get_filename_component(resource ${resource} ABSOLUTE)
-			# Get the relative path to the resource from the root of the resource
-			file(RELATIVE_PATH resource ${CMAKE_CURRENT_SOURCE_DIR} ${resource})
-			# Copy file to platform specific resource directory keeping the relative path
-			add_custom_command(TARGET ${_AE_EXECUTABLE_NAME} POST_BUILD
-				COMMAND ${CMAKE_COMMAND} -E copy_if_different
-					${CMAKE_CURRENT_SOURCE_DIR}/${resource}
-					$<TARGET_FILE_DIR:${_AE_EXECUTABLE_NAME}>/${resource}
-			)
-		endforeach()
-	endif()
-<<<<<<< HEAD
-	foreach(RESOURCE ${_AE_RESOURCES})
+		foreach(RESOURCE ${_AE_RESOURCES})
 		get_filename_component(RESOURCE ${RESOURCE} ABSOLUTE)
 		get_filename_component(RESOURCE_NAME ${RESOURCE} NAME)
 		get_property(DESTINATION SOURCE ${RESOURCE} PROPERTY DESTINATION)
 		add_custom_command(TARGET ${_AE_EXECUTABLE_NAME} POST_BUILD
 			COMMAND ${CMAKE_COMMAND} -E copy_if_different
 				${RESOURCE}
-				$<TARGET_FILE_DIR:${_AE_EXECUTABLE_NAME}>/${APPLE_RESOURCE_DIR}${DESTINATION}/${RESOURCE_NAME}
+				$<TARGET_FILE_DIR:${_AE_EXECUTABLE_NAME}>/${DESTINATION}/${RESOURCE_NAME}
 		)
-	endforeach()
+		endforeach()
+	endif()
 	
-=======
-
->>>>>>> 90d76eb1
 endfunction()