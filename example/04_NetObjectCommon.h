--- conflicted
+++ resolved
@@ -46,7 +46,6 @@
 public:
   void Initialize( const char* windowTitle, bool headless )
   {
-<<<<<<< HEAD
     m_headless = headless;
     if ( !m_headless )
     {
@@ -56,21 +55,12 @@
       debugLines.Initialize( 32 );
     }
     input.Initialize( &window );
-    timeStep.SetTimeStep( 1.0f / 10.0f );
-=======
-    window.Initialize( 800, 600, false, true );
-    window.SetTitle( windowTitle );
-    render.Initialize( &window );
-    debugLines.Initialize( 32 );
-    input.Initialize( &window );
     timeStep.SetTimeStep( 1.0f / 60.0f );
     ae::RandomSeed();
->>>>>>> 791d2593
   }
 
   void Terminate()
   {
-<<<<<<< HEAD
     if ( !m_headless )
     {
       debugLines.Terminate();
@@ -78,12 +68,6 @@
       window.Terminate();
     }
     input.Terminate();
-=======
-    debugLines.Terminate();
-    input.Terminate();
-    render.Terminate();
-    window.Terminate();
->>>>>>> 791d2593
   }
 
   void Render( const ae::Matrix4& worldToNdc )
