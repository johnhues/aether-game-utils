--- conflicted
+++ resolved
@@ -1478,13 +1478,10 @@
   void Terminate();
   void Pump();
   
-<<<<<<< HEAD
-  void SetMouseCaptured( bool enable ); //!< Captures mouse if window is focused. Use with Input::mouse::movement. Mouse capture is automatically released when the window loses focus. This can be checked with Input::GetMouseCaptured().
-  bool GetMouseCaptured() const { return m_captureMouse; } //!< Returns true if the mouse is currently captured. Always returns false when the window does not have focus.
-=======
-  void SetMouseCaptured( bool enable ); //!< Locks cursor to center of window. Use mouse.movement to get input information. Automatically hides the cursor.
+  //! Locks cursor to center of window if it is focused. Use mouse.movement to get input information. Mouse capture is automatically released when the window loses focus. This can be checked with Input::GetMouseCaptured(). Automatically hides the cursor.
+  void SetMouseCaptured( bool enable );
+  //! Returns true if the mouse is currently captured. Always returns false when the window does not have focus.
   bool GetMouseCaptured() const { return m_captureMouse; }
->>>>>>> 87ef180c
   
   void SetTextMode( bool enabled );
   bool GetTextMode() const { return m_textMode; }
