--- conflicted
+++ resolved
@@ -65,10 +65,7 @@
     aeFloat3 GetPoint( float d ) const;
     float GetMinDistance( aeFloat3 p, aeFloat3* pOut ) const;
     float GetLength() const { return m_length; }
-<<<<<<< HEAD
-=======
     aeAABB GetAABB() const { return m_aabb; }
->>>>>>> 8deaabfc
 
   private:
     aeFloat3 m_a;
@@ -77,10 +74,7 @@
     aeFloat3 m_d;
     float m_length;
     uint32_t m_resolution;
-<<<<<<< HEAD
-=======
     aeAABB m_aabb;
->>>>>>> 8deaabfc
   };
 
   void m_RecalculateSegments();
