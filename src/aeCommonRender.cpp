//------------------------------------------------------------------------------
// aeRenderCommon.cpp
//------------------------------------------------------------------------------
// Copyright (c) 2020 John Hughes
//
// Permission is hereby granted, free of charge, to any person obtaining a copy
// of this software and associated documentation files( the "Software" ), to deal
// in the Software without restriction, including without limitation the rights
// to use, copy, modify, merge, publish, distribute, sublicense, and /or sell
// copies of the Software, and to permit persons to whom the Software is
// furnished to do so, subject to the following conditions :
//
// The above copyright notice and this permission notice shall be included in all
// copies or substantial portions of the Software.
//
// THE SOFTWARE IS PROVIDED "AS IS", WITHOUT WARRANTY OF ANY KIND, EXPRESS OR
// IMPLIED, INCLUDING BUT NOT LIMITED TO THE WARRANTIES OF MERCHANTABILITY,
// FITNESS FOR A PARTICULAR PURPOSE AND NONINFRINGEMENT.IN NO EVENT SHALL THE
// AUTHORS OR COPYRIGHT HOLDERS BE LIABLE FOR ANY CLAIM, DAMAGES OR OTHER
// LIABILITY, WHETHER IN AN ACTION OF CONTRACT, TORT OR OTHERWISE, ARISING FROM,
// OUT OF OR IN CONNECTION WITH THE SOFTWARE OR THE USE OR OTHER DEALINGS IN THE
// SOFTWARE.
//------------------------------------------------------------------------------
// Headers
//------------------------------------------------------------------------------
#include "aeCommonRender.h"
#include "aeRender.h"
#include "aeWindow.h"

//------------------------------------------------------------------------------
// aeRender constants
//------------------------------------------------------------------------------
const aeFloat3 aeQuadVertPos[ aeQuadVertCount ] = {
  aeFloat3( -0.5f, -0.5f, 0.0f ),
  aeFloat3( 0.5f, -0.5f, 0.0f ),
  aeFloat3( 0.5f, 0.5f, 0.0f ),
  aeFloat3( -0.5f, 0.5f, 0.0f )
};

const aeFloat2 aeQuadVertUvs[ aeQuadVertCount ] = {
  aeFloat2( 0.0f, 0.0f ),
  aeFloat2( 1.0f, 0.0f ),
  aeFloat2( 1.0f, 1.0f ),
  aeFloat2( 0.0f, 1.0f )
};

const aeQuadIndex aeQuadIndices[ aeQuadIndexCount ] = {
  3, 0, 1,
  3, 1, 2
};

//------------------------------------------------------------------------------
// aeColor
//------------------------------------------------------------------------------
// Grayscale
aeColor aeColor::White() { static aeColor c = aeColor::PS( 255, 255, 255 ); return c; }
aeColor aeColor::Gray() { static aeColor c = aeColor::PS( 127, 127, 127 ); return c; }
aeColor aeColor::Black() { static aeColor c = aeColor::PS( 0, 0, 0 ); return c; }
// Rainbow
aeColor aeColor::Red() { static aeColor c = aeColor::PS( 255, 0, 0 ); return c; }
aeColor aeColor::Orange() { static aeColor c = aeColor::PS( 255, 127, 0 ); return c; }
aeColor aeColor::Yellow() { static aeColor c = aeColor::PS( 255, 255, 0 ); return c; }
aeColor aeColor::Green() { static aeColor c = aeColor::PS( 0, 255, 0 ); return c; }
aeColor aeColor::Blue() { static aeColor c = aeColor::PS( 0, 0, 255 ); return c; }
aeColor aeColor::Indigo() { static aeColor c = aeColor::PS( 75, 0, 130 ); return c; }
aeColor aeColor::Violet() { static aeColor c = aeColor::PS( 148, 0, 211 ); return c; }
// Pico
aeColor aeColor::PicoBlack() { static aeColor c = aeColor::PS( 0, 0, 0 ); return c; }
aeColor aeColor::PicoDarkBlue() { static aeColor c = aeColor::PS( 29, 43, 83 ); return c; }
aeColor aeColor::PicoDarkPurple() { static aeColor c = aeColor::PS( 126, 37, 83 ); return c; }
aeColor aeColor::PicoDarkGreen() { static aeColor c = aeColor::PS( 0, 135, 81 ); return c; }
aeColor aeColor::PicoBrown() { static aeColor c = aeColor::PS( 171, 82, 54 ); return c; }
aeColor aeColor::PicoDarkGray() { static aeColor c = aeColor::PS( 95, 87, 79 ); return c; }
aeColor aeColor::PicoLightGray() { static aeColor c = aeColor::PS( 194, 195, 199 ); return c; }
aeColor aeColor::PicoWhite() { static aeColor c = aeColor::PS( 255, 241, 232 ); return c; }
aeColor aeColor::PicoRed() { static aeColor c = aeColor::PS( 255, 0, 77 ); return c; }
aeColor aeColor::PicoOrange() { static aeColor c = aeColor::PS( 255, 163, 0 ); return c; }
aeColor aeColor::PicoYellow() { static aeColor c = aeColor::PS( 255, 236, 39 ); return c; }
aeColor aeColor::PicoGreen() { static aeColor c = aeColor::PS( 0, 228, 54 ); return c; }
aeColor aeColor::PicoBlue() { static aeColor c = aeColor::PS( 41, 173, 255 ); return c; }
aeColor aeColor::PicoIndigo() { static aeColor c = aeColor::PS( 131, 118, 156 ); return c; }
aeColor aeColor::PicoPink() { static aeColor c = aeColor::PS( 255, 119, 168 ); return c; }
aeColor aeColor::PicoPeach() { static aeColor c = aeColor::PS( 255, 204, 170 ); return c; }

aeColor::aeColor( float rgb )
  : r( rgb ), g( rgb ), b( rgb ), a( 1.0f )
{}

aeColor::aeColor( float r, float g, float b )
  : r( r ), g( g ), b( b ), a( 1.0f )
{}

aeColor::aeColor( float r, float g, float b, float a )
  : r( r ), g( g ), b( b ), a( a )
{}

aeColor::aeColor( aeColor c, float a )
  : r( c.r ), g( c.g ), b( c.b ), a( a )
{}

<<<<<<< HEAD
=======
aeColor aeColor::R( uint8_t r )
{
  return aeColor(
    r / 255.0f,
    0.0f,
    0.0f,
    1.0f
  );
}

aeColor aeColor::RG( uint8_t r, uint8_t g )
{
  return aeColor(
    r / 255.0f,
    g / 255.0f,
    0.0f,
    1.0f
  );
}

>>>>>>> 8deaabfc
aeColor aeColor::RGB( uint8_t r, uint8_t g, uint8_t b )
{
  return aeColor(
    r / 255.0f,
    g / 255.0f,
    b / 255.0f,
    1.0f
  );
}

aeColor aeColor::RGBA( uint8_t r, uint8_t g, uint8_t b, uint8_t a )
{
  return aeColor(
    r / 255.0f,
    g / 255.0f,
    b / 255.0f,
    a / 255.0f
  );
}

aeColor aeColor::SRGB( float r, float g, float b )
{
  return aeColor(
    SRGBToRGB( r ),
    SRGBToRGB( g ),
    SRGBToRGB( b ),
    1.0f
  );
}

aeColor aeColor::SRGBA( float r, float g, float b, float a )
{
  return aeColor(
    SRGBToRGB( r ),
    SRGBToRGB( g ),
    SRGBToRGB( b ),
    a
  );
}

aeColor aeColor::PS( uint8_t r, uint8_t g, uint8_t b, uint8_t a )
{
  return aeColor(
    SRGBToRGB( r / 255.0f ),
    SRGBToRGB( g / 255.0f ),
    SRGBToRGB( b / 255.0f ),
    a / 255.0f
  );
}

aeFloat3 aeColor::GetSRGB() const
{
  return aeFloat3(
    RGBToSRGB( r ),
    RGBToSRGB( g ),
    RGBToSRGB( b )
  );
}

aeFloat4 aeColor::GetSRGBA() const
{
  return aeFloat4( GetSRGB(), a );
}

aeColor aeColor::Lerp( const aeColor& end, float t ) const
{
  return aeColor(
    aeMath::Lerp( r, end.r, t ),
    aeMath::Lerp( g, end.g, t ),
    aeMath::Lerp( b, end.b, t ),
    aeMath::Lerp( a, end.a, t )
  );
}

aeColor aeColor::DtLerp( float snappiness, float dt, const aeColor& target ) const
{
  return Lerp( target, exp2( -exp2( snappiness ) * dt ) );
}

float aeColor::SRGBToRGB( float x )
{
  return pow( x , 2.2 );
}

float aeColor::RGBToSRGB( float x )
{
  return pow( x, 1.0 / 2.2 );
}

//------------------------------------------------------------------------------
// aeUniformList class
//------------------------------------------------------------------------------
void aeUniformList::Set( const char* name, float value )
{
  AE_ASSERT( name );
  AE_ASSERT( name[ 0 ] );
  Value& uniform = m_uniforms.Set( name, Value() );
  uniform.size = 1;
  uniform.value.data[ 0 ] = value;
}

void aeUniformList::Set( const char* name, aeFloat2 value )
{
  AE_ASSERT( name );
  AE_ASSERT( name[ 0 ] );
  Value& uniform = m_uniforms.Set( name, Value() );
  uniform.size = 2;
  uniform.value.data[ 0 ] = value.x;
  uniform.value.data[ 1 ] = value.y;
}

void aeUniformList::Set( const char* name, aeFloat3 value )
{
  AE_ASSERT( name );
  AE_ASSERT( name[ 0 ] );
  Value& uniform = m_uniforms.Set( name, Value() );
  uniform.size = 3;
  uniform.value.data[ 0 ] = value.x;
  uniform.value.data[ 1 ] = value.y;
  uniform.value.data[ 2 ] = value.z;
}

void aeUniformList::Set( const char* name, aeFloat4 value )
{
  AE_ASSERT( name );
  AE_ASSERT( name[ 0 ] );
  Value& uniform = m_uniforms.Set( name, Value() );
  uniform.size = 4;
  uniform.value.data[ 0 ] = value.x;
  uniform.value.data[ 1 ] = value.y;
  uniform.value.data[ 2 ] = value.z;
  uniform.value.data[ 3 ] = value.w;
}

void aeUniformList::Set( const char* name, const aeFloat4x4& value )
{
  AE_ASSERT( name );
  AE_ASSERT( name[ 0 ] );
  Value& uniform = m_uniforms.Set( name, Value() );
  uniform.size = 16;
  uniform.value = value;
}

void aeUniformList::Set( const char* name, const aeTexture* tex )
{
  AE_ASSERT( name );
  AE_ASSERT( name[ 0 ] );
  Value& uniform = m_uniforms.Set( name, Value() );
  uniform.sampler = tex->GetTexture();
  uniform.target = tex->GetTarget();
}

const aeUniformList::Value* aeUniformList::Get( const char* name ) const
{
  return m_uniforms.TryGet( name );
}

//------------------------------------------------------------------------------
// aeSpriteRender member functions
//------------------------------------------------------------------------------
aeSpriteRender::aeSpriteRender()
{
  m_count = 0;
  m_maxCount = 0;
  m_sprites = nullptr;
  
  m_shaderAll = nullptr;
  m_shaderOpaque = nullptr;
  m_shaderTransparent = nullptr;
  
  m_blending = false;
  m_depthTest = false;
  m_depthWrite = false;
  m_sorting = false;
}

void aeSpriteRender::Initialize( uint32_t maxCount )
{
  AE_ASSERT( maxCount );

  m_maxCount = maxCount;
  m_count = 0;
  m_sprites = aeAlloc::AllocateArray< Sprite >( m_maxCount );

  m_vertexData.Initialize( sizeof(Vertex), sizeof(uint16_t), aeQuadVertCount * maxCount, aeQuadIndexCount * maxCount, aeVertexPrimitive::Triangle, aeVertexUsage::Dynamic, aeVertexUsage::Static );
  m_vertexData.AddAttribute( "a_position", 3, aeVertexDataType::Float, offsetof(Vertex, pos) );
  m_vertexData.AddAttribute( "a_color", 4, aeVertexDataType::Float, offsetof(Vertex, color) );
  m_vertexData.AddAttribute( "a_uv", 2, aeVertexDataType::Float, offsetof(Vertex, uv) );

  aeAlloc::Scratch< uint16_t > scratch( m_maxCount * aeQuadIndexCount );
  uint16_t* indices = scratch.Data();
  for ( uint32_t i = 0; i < m_maxCount; i++ )
  {
    indices[ i * aeQuadIndexCount + 0 ] = i * aeQuadVertCount + aeQuadIndices[ 0 ];
    indices[ i * aeQuadIndexCount + 1 ] = i * aeQuadVertCount + aeQuadIndices[ 1 ];
    indices[ i * aeQuadIndexCount + 2 ] = i * aeQuadVertCount + aeQuadIndices[ 2 ];
    indices[ i * aeQuadIndexCount + 3 ] = i * aeQuadVertCount + aeQuadIndices[ 3 ];
    indices[ i * aeQuadIndexCount + 4 ] = i * aeQuadVertCount + aeQuadIndices[ 4 ];
    indices[ i * aeQuadIndexCount + 5 ] = i * aeQuadVertCount + aeQuadIndices[ 5 ];
  }
  m_vertexData.SetIndices( indices, m_maxCount * aeQuadIndexCount );
}

void aeSpriteRender::Destroy()
{
  if ( m_shaderAll )
  {
    aeAlloc::Release( m_shaderAll );
    m_shaderAll = nullptr;
  }
  
  if ( m_shaderOpaque )
  {
    aeAlloc::Release( m_shaderOpaque );
    m_shaderOpaque = nullptr;
  }
  
  if ( m_shaderTransparent )
  {
    aeAlloc::Release( m_shaderTransparent );
    m_shaderTransparent = nullptr;
  }
  
  m_vertexData.Destroy();
  
  aeAlloc::Release( m_sprites );
  m_sprites = nullptr;
}

void aeSpriteRender::Render( const aeFloat4x4& worldToScreen )
{
  if ( m_count == 0 )
  {
    return;
  }
  
  if ( m_sorting )
  {
    aeFloat3 cameraView = worldToScreen.GetRowVector( 2 ).GetXYZ();
    for ( uint32_t i = 0; i < m_count; i++ )
    {
      m_sprites[ i ].sort = cameraView.Dot( m_sprites[ i ].transform.GetTranslation() );
    }

    auto sortFn = []( const Sprite& a, const Sprite& b ) -> bool
    {
      return a.sort > b.sort;
    };
    std::sort( m_sprites, m_sprites + m_count, sortFn );
  }
  
  if ( m_depthWrite && m_blending )
  {
    if ( !m_shaderOpaque )
    {
      m_LoadShaderOpaque();
      m_shaderOpaque->SetDepthWrite( true );
    }
    if ( !m_shaderTransparent )
    {
      m_LoadShaderTransparent();
      m_shaderTransparent->SetBlending( true );
    }
    
    m_shaderOpaque->SetDepthTest( m_depthTest );
    m_shaderTransparent->SetDepthTest( m_depthTest );
    
    m_Render( worldToScreen, m_shaderOpaque );
    m_Render( worldToScreen, m_shaderTransparent );
  }
  else
  {
    if ( !m_shaderAll )
    {
      m_LoadShaderAll();
    }
    
    m_shaderAll->SetDepthTest( m_depthTest );
    m_shaderAll->SetBlending( m_blending );
    
    m_Render( worldToScreen, m_shaderAll );
  }
  
  Clear();
}

void aeSpriteRender::m_Render( const aeFloat4x4& worldToScreen, aeShader* shader )
{
  for ( uint32_t i = 0; i < m_textures.Length(); i++ )
  {
    const aeTexture2D* texture = m_textures.GetKey( i );
    if ( !texture )
    {
      continue;
    }
    uint32_t textureId = texture->GetTexture();

    aeAlloc::Scratch< Vertex > scratch( m_count * aeQuadVertCount );
    Vertex* vertices = scratch.Data();
    for ( uint32_t j = 0; j < m_count; j++ )
    {
      Sprite* sprite = &m_sprites[ j ];
      if ( sprite->textureId != textureId )
      {
        continue;
      }
    
      vertices[ j * aeQuadVertCount + 0 ].pos = aeFloat3( sprite->transform * aeFloat4( aeQuadVertPos[ 0 ], 1.0f ) );
      vertices[ j * aeQuadVertCount + 1 ].pos = aeFloat3( sprite->transform * aeFloat4( aeQuadVertPos[ 1 ], 1.0f ) );
      vertices[ j * aeQuadVertCount + 2 ].pos = aeFloat3( sprite->transform * aeFloat4( aeQuadVertPos[ 2 ], 1.0f ) );
      vertices[ j * aeQuadVertCount + 3 ].pos = aeFloat3( sprite->transform * aeFloat4( aeQuadVertPos[ 3 ], 1.0f ) );

      vertices[ j * aeQuadVertCount + 0 ].uv = aeFloat2( sprite->uvMin.x, sprite->uvMin.y );
      vertices[ j * aeQuadVertCount + 1 ].uv = aeFloat2( sprite->uvMax.x, sprite->uvMin.y );
      vertices[ j * aeQuadVertCount + 2 ].uv = aeFloat2( sprite->uvMax.x, sprite->uvMax.y );
      vertices[ j * aeQuadVertCount + 3 ].uv = aeFloat2( sprite->uvMin.x, sprite->uvMax.y );

      vertices[ j * aeQuadVertCount + 0 ].color = sprite->color.GetLinearRGBA();
      vertices[ j * aeQuadVertCount + 1 ].color = sprite->color.GetLinearRGBA();
      vertices[ j * aeQuadVertCount + 2 ].color = sprite->color.GetLinearRGBA();
      vertices[ j * aeQuadVertCount + 3 ].color = sprite->color.GetLinearRGBA();
    }
    // @TODO: Should set all vertices first then render multiple times
    m_vertexData.SetVertices( vertices, scratch.Length() );

    aeUniformList uniforms;
    uniforms.Set( "u_worldToScreen", worldToScreen );
    uniforms.Set( "u_tex", texture );

    m_vertexData.Render( shader, m_count * 2, uniforms );
  }
}

void aeSpriteRender::SetBlending( bool enabled )
{
  m_blending = enabled;
}
void aeSpriteRender::SetDepthTest( bool enabled )
{
  m_depthTest = enabled;
}
void aeSpriteRender::SetDepthWrite( bool enabled )
{
  m_depthWrite = enabled;
}

void aeSpriteRender::SetSorting( bool enabled )
{
  m_sorting = enabled;
}

void aeSpriteRender::AddSprite( const aeTexture2D* texture, aeFloat4x4 transform, aeFloat2 uvMin, aeFloat2 uvMax, aeColor color )
{
  AE_ASSERT_MSG( m_maxCount, "aeSpriteRender is not initialized" );

  if ( !texture )
  {
    return;
  }

  if ( m_count < m_maxCount )
  {
    Sprite* sprite = &m_sprites[ m_count ];
    sprite->transform = transform;
    sprite->uvMin = uvMin;
    sprite->uvMax = uvMax;
    sprite->color = color;
    sprite->textureId = texture->GetTexture();
    sprite->sort = 0.0f;
    m_count++;

    m_textures.Set( texture, 0 );
  }
}

void aeSpriteRender::Clear()
{
  m_count = 0;
  m_textures.Clear();
}

void aeSpriteRender::m_LoadShaderAll()
{
  if ( m_shaderAll )
  {
    return;
  }
  
  const char* vertexStr = "\
    AE_UNIFORM_HIGHP mat4 u_worldToScreen;\
    AE_IN_HIGHP vec3 a_position;\
    AE_IN_HIGHP vec2 a_uv;\
    AE_IN_HIGHP vec4 a_color;\
    AE_OUT_HIGHP vec2 v_uv;\
    AE_OUT_HIGHP vec4 v_color;\
    void main()\
    {\
      v_uv = a_uv;\
      v_color = a_color;\
      gl_Position = u_worldToScreen * vec4( a_position, 1.0 );\
    }";
  const char* fragStr = "\
    uniform sampler2D u_tex;\
    AE_IN_HIGHP vec2 v_uv;\
    AE_IN_HIGHP vec4 v_color;\
    void main()\
    {\
      AE_COLOR = AE_RGBA_TO_SRGBA( AE_SRGBA_TO_RGBA( AE_TEXTURE2D( u_tex, v_uv ) ) * v_color );\
    }";
  
  m_shaderAll = aeAlloc::Allocate< aeShader >();
  m_shaderAll->Initialize( vertexStr, fragStr, nullptr, 0 );
}

void aeSpriteRender::m_LoadShaderOpaque()
{
  if ( m_shaderOpaque )
  {
    return;
  }
  
  const char* vertexStr = "\
    AE_UNIFORM_HIGHP mat4 u_worldToScreen;\
    AE_IN_HIGHP vec3 a_position;\
    AE_IN_HIGHP vec2 a_uv;\
    AE_IN_HIGHP vec4 a_color;\
    AE_OUT_HIGHP vec2 v_uv;\
    AE_OUT_HIGHP vec4 v_color;\
    void main()\
    {\
      v_uv = a_uv;\
      v_color = a_color;\
      gl_Position = u_worldToScreen * vec4( a_position, 1.0 );\
    }";
  const char* fragStr = "\
    uniform sampler2D u_tex;\
    AE_IN_HIGHP vec2 v_uv;\
    AE_IN_HIGHP vec4 v_color;\
    void main()\
    {\
      vec4 color = AE_SRGBA_TO_RGBA( AE_TEXTURE2D( u_tex, v_uv ) ) * v_color;\
      if ( color.a < 0.99 ) { discard; }\
      AE_COLOR = AE_RGBA_TO_SRGBA( color );\
    }";
  
  m_shaderOpaque = aeAlloc::Allocate< aeShader >();
  m_shaderOpaque->Initialize( vertexStr, fragStr, nullptr, 0 );
}

void aeSpriteRender::m_LoadShaderTransparent()
{
  if ( m_shaderTransparent )
  {
    return;
  }
  
  const char* vertexStr = "\
    AE_UNIFORM_HIGHP mat4 u_worldToScreen;\
    AE_IN_HIGHP vec3 a_position;\
    AE_IN_HIGHP vec2 a_uv;\
    AE_IN_HIGHP vec4 a_color;\
    AE_OUT_HIGHP vec2 v_uv;\
    AE_OUT_HIGHP vec4 v_color;\
    void main()\
    {\
      v_uv = a_uv;\
      v_color = a_color;\
      gl_Position = u_worldToScreen * vec4( a_position, 1.0 );\
    }";
  const char* fragStr = "\
    uniform sampler2D u_tex;\
    AE_IN_HIGHP vec2 v_uv;\
    AE_IN_HIGHP vec4 v_color;\
    void main()\
    {\
      vec4 color = AE_SRGBA_TO_RGBA( AE_TEXTURE2D( u_tex, v_uv ) ) * v_color;\
      if ( color.a >= 0.99 ) { discard; }\
      AE_COLOR = AE_RGBA_TO_SRGBA( color );\
    }";
  
  m_shaderTransparent = aeAlloc::Allocate< aeShader >();
  m_shaderTransparent->Initialize( vertexStr, fragStr, nullptr, 0 );
}

//------------------------------------------------------------------------------
// Text constants
//------------------------------------------------------------------------------
const uint32_t kCharsPerString = 64;

//------------------------------------------------------------------------------
// aeTextRender member functions
//------------------------------------------------------------------------------
void aeTextRender::Initialize( const char* imagePath, aeTextureFilter::Type filterType, uint32_t fontSize )
{
  m_fontSize = fontSize;
  m_rectCount = 0;

  m_vertexData.Initialize( sizeof( Vertex ), sizeof( uint16_t ), kMaxTextRects * m_rects[ 0 ].text.Size() * aeQuadVertCount, kMaxTextRects * kCharsPerString * aeQuadIndexCount, aeVertexPrimitive::Triangle, aeVertexUsage::Dynamic, aeVertexUsage::Dynamic );
  m_vertexData.AddAttribute( "a_position", 3, aeVertexDataType::Float, offsetof( Vertex, pos ) );
  m_vertexData.AddAttribute( "a_uv", 2, aeVertexDataType::Float, offsetof( Vertex, uv ) );
  m_vertexData.AddAttribute( "a_color", 4, aeVertexDataType::Float, offsetof( Vertex, color ) );

  // Load shader
  const char* vertexStr = "\
    AE_UNIFORM_HIGHP mat4 u_uiToScreen;\
    AE_IN_HIGHP vec3 a_position;\
    AE_IN_HIGHP vec2 a_uv;\
    AE_IN_HIGHP vec4 a_color;\
    AE_OUT_HIGHP vec2 v_uv;\
    AE_OUT_HIGHP vec4 v_color;\
    void main()\
    {\
      v_uv = a_uv;\
      v_color = a_color;\
      gl_Position = u_uiToScreen * vec4( a_position, 1.0 );\
    }";
  const char* fragStr = "\
    uniform sampler2D u_tex;\
    AE_IN_HIGHP vec2 v_uv;\
    AE_IN_HIGHP vec4 v_color;\
    void main()\
    {\
      if ( AE_SRGB_TO_RGB( AE_TEXTURE2D( u_tex, v_uv ).r ) < 0.5 ) { discard; };\
      AE_COLOR = v_color;\
      AE_COLOR = AE_RGBA_TO_SRGBA( AE_COLOR );\
    }";
  m_shader.Initialize( vertexStr, fragStr, nullptr, 0 );

  m_texture.Initialize( imagePath, filterType, aeTextureWrap::Clamp );
}

void aeTextRender::Terminate()
{
  m_texture.Destroy();
  m_shader.Destroy();
  m_vertexData.Destroy();
}

void aeTextRender::Render( const aeFloat4x4& uiToScreen )
{
  uint32_t vertCount = 0;
  uint32_t indexCount = 0;
  aeAlloc::Scratch< Vertex > verts( m_vertexData.GetMaxVertexCount() );
  aeAlloc::Scratch< uint16_t > indices( m_vertexData.GetMaxIndexCount() );

  for ( uint32_t i = 0; i < m_rectCount; i++ )
  {
    const TextRect& rect = m_rects[ i ];
    aeFloat3 pos = rect.pos;
    pos.y -= rect.size.y;

    const char* start = rect.text.c_str();
    const char* str = start;
    while ( str[ 0 ] )
    {
      if ( !isspace( str[ 0 ] ) )
      {
        int32_t index = str[ 0 ];
        uint32_t columns = m_texture.GetWidth() / m_fontSize;
        aeFloat2 offset( index % columns, columns - index / columns - 1 ); // @HACK: Assume same number of columns and rows

        for ( uint32_t j = 0; j < aeQuadIndexCount; j++ )
        {
          indices.GetSafe( indexCount ) = aeQuadIndices[ j ] + vertCount;
          indexCount++;
        }

        AE_ASSERT( vertCount + aeQuadVertCount <= verts.Length() );
        // Bottom Left
        verts[ vertCount ].pos = pos;
        verts[ vertCount ].uv = ( aeQuadVertUvs[ 0 ] + offset ) / columns;
        verts[ vertCount ].color = rect.color;
        vertCount++;
        // Bottom Right
        verts[ vertCount ].pos = pos + aeFloat3( rect.size.x, 0.0f, 0.0f );
        verts[ vertCount ].uv = ( aeQuadVertUvs[ 1 ] + offset ) / columns;
        verts[ vertCount ].color = rect.color;
        vertCount++;
        // Top Right
        verts[ vertCount ].pos = pos + aeFloat3( rect.size.x, rect.size.y, 0.0f );
        verts[ vertCount ].uv = ( aeQuadVertUvs[ 2 ] + offset ) / columns;
        verts[ vertCount ].color = rect.color;
        vertCount++;
        // Top Left
        verts[ vertCount ].pos = pos + aeFloat3( 0.0f, rect.size.y, 0.0f );
        verts[ vertCount ].uv = ( aeQuadVertUvs[ 3 ] + offset ) / columns;
        verts[ vertCount ].color = rect.color;
        vertCount++;
      }

      if ( str[ 0 ] == '\n' || str[ 0 ] == '\r' )
      {
        pos.x = rect.pos.x;
        pos.y -= rect.size.y;
      }
      else
      {
        pos.x += rect.size.x;
      }
      str++;
    }
  }

  m_vertexData.SetVertices( verts.Data(), vertCount );
  m_vertexData.SetIndices( indices.Data(), indexCount );

  aeUniformList uniforms;
  uniforms.Set( "u_uiToScreen", uiToScreen );
  uniforms.Set( "u_tex", &m_texture );
  m_vertexData.Render( &m_shader, uniforms );

  m_rectCount = 0;
}

void aeTextRender::Add( aeFloat3 pos, aeFloat2 size, const char* str, aeColor color, uint32_t lineLength, uint32_t charLimit )
{
  if ( m_rectCount >= kMaxTextRects )
  {
    return;
  }

  TextRect* rect = &m_rects[ m_rectCount ];
  m_rectCount++;

  rect->pos = pos;
  rect->size = size;
  m_ParseText( str, lineLength, charLimit, &rect->text );
  rect->color = color;
}

uint32_t aeTextRender::GetLineCount( const char* str, uint32_t lineLength, uint32_t charLimit ) const
{
  return m_ParseText( str, lineLength, charLimit, nullptr );
}

uint32_t aeTextRender::m_ParseText( const char* str, uint32_t lineLength, uint32_t charLimit, aeStr512* outText ) const
{
  if ( outText )
  {
    *outText = "";
  }

  uint32_t lineCount = 1;
  const char* start = str;
  uint32_t lineChars = 0;
  while ( str[ 0 ] )
  {
    // Truncate displayed string based on param
    if ( charLimit && (uint32_t)( str - start ) >= charLimit )
    {
      break;
    }

    bool isNewlineChar = ( str[ 0 ] == '\n' || str[ 0 ] == '\r' );

    if ( lineLength && !isNewlineChar && isspace( str[ 0 ] ) )
    {
      // Prevent words from being split across lines
      uint32_t wordRemainder = 1;
      while ( str[ wordRemainder ] && !isspace( str[ wordRemainder ] ) )
      {
        wordRemainder++;
      }

      if ( lineChars + wordRemainder > lineLength )
      {
        if ( outText )
        {
          outText->Append( "\n" );
        }
        lineCount++;
        lineChars = 0;
      }
    }

    // Skip non-newline whitespace at the beginning of a line
    if ( lineChars || isNewlineChar || !isspace( str[ 0 ] ) )
    {
      if ( outText )
      {
        // @TODO: aeStr should support appending chars
        char hack[] = { str[ 0 ], 0 };
        outText->Append( hack );
      }

      lineChars = isNewlineChar ? 0 : lineChars + 1;
    }
    if ( isNewlineChar )
    {
      lineCount++;
    }

    str++;
  }

  return lineCount;
}

//------------------------------------------------------------------------------
// aeRender member functions
//------------------------------------------------------------------------------
aeRender::aeRender()
{
  m_renderInternal = nullptr;

  m_window = nullptr;
  m_width = 0;
  m_height = 0;

  m_clearColor = aeColor::Black();
}

aeRender::~aeRender()
{
  Terminate();
}

void aeRender::InitializeOpenGL( class aeWindow* window )
{
  AE_ASSERT_MSG( window->window, "aeWindow must be initialized prior to aeRender initialization." );
  AE_ASSERT_MSG( !m_renderInternal, "aeRender already initialized" );

  m_window = window;

  m_renderInternal = aeAlloc::Allocate< aeOpenGLRender >();
  m_renderInternal->Initialize( this );
}

void aeRender::Terminate()
{
  if ( m_renderInternal )
  {
    m_renderInternal->Terminate( this );
    aeAlloc::Release( m_renderInternal );
    m_renderInternal = nullptr;
  }
}

void aeRender::StartFrame( uint32_t width, uint32_t height )
{
  AE_ASSERT( m_renderInternal );

  m_width = width;
  m_height = height;

  if ( m_width != m_canvas.GetWidth() || m_height != m_canvas.GetHeight() )
  {
    m_canvas.Initialize( m_width, m_height );
    m_canvas.AddTexture( aeTextureFilter::Nearest, aeTextureWrap::Clamp );
    m_canvas.AddDepth( aeTextureFilter::Nearest, aeTextureWrap::Clamp );
  }
  m_canvas.Activate();
  m_canvas.Clear( GetClearColor() );

  m_renderInternal->StartFrame( this );
}

void aeRender::EndFrame()
{
  AE_ASSERT( m_renderInternal );
  m_renderInternal->EndFrame( this );
}

void* aeRender::GetContext() const
{
  return m_renderInternal->GetContext();
}

void aeRender::SetClearColor( aeColor color )
{
  m_clearColor = color;
}

aeColor aeRender::GetClearColor() const
{
  return m_clearColor;
}

float aeRender::GetAspectRatio() const
{
  if ( m_width + m_height == 0 )
  {
    return 0.0f;
  }
  else
  {
    return m_width / (float)m_height;
  }
}

aeFloat4x4 aeRender::GetWindowToCanvasTransform() const
{
  aeFloat4x4 windowToNDC = aeFloat4x4::Translation( aeFloat3( -1.0f, -1.0f, 0.0f ) );
  windowToNDC.Scale( aeFloat3( 2.0f / m_window->GetWidth(), 2.0f / m_window->GetHeight(), 1.0f ) );
  
  aeFloat4x4 ndcToQuad = aeRenderTarget::GetQuadToNDCTransform( GetNDCRect(), 0.0f );
  ndcToQuad.Invert();
  
  aeFloat4x4 quadToRender = aeFloat4x4::Scaling( aeFloat3( m_canvas.GetWidth(), m_canvas.GetHeight(), 1.0f ) );
  quadToRender.Translate( aeFloat3( 0.5f, 0.5f, 0.0f ) );
  
  return ( quadToRender * ndcToQuad * windowToNDC );
}

aeFloat4x4 aeRender::GetWindowToWorld( const aeFloat4x4& worldToNdc ) const
{
  aeFloat4x4 windowToCanvas = GetWindowToCanvasTransform();
  aeFloat4x4 canvasToNdc = aeFloat4x4::Translation( aeFloat3( -1.0f, -1.0f, 0.0f ) ) * aeFloat4x4::Scaling( aeFloat3( 2.0f / GetWidth(), 2.0f / GetHeight(), 1.0f ) );
  return ( worldToNdc.Inverse() * canvasToNdc * windowToCanvas );
}

aeRect aeRender::GetNDCRect() const
{
  float canvasAspect = m_canvas.GetWidth() / (float)m_canvas.GetHeight();
  float windowAspect = m_window->GetWidth() / (float)m_window->GetHeight();
  if ( canvasAspect >= windowAspect )
  {
    // Fit width
    float height = windowAspect / canvasAspect;
    return aeRect( -1.0f, -height, 2.0f, height * 2.0f );
  }
  else
  {
    // Fit height
    float width = canvasAspect / windowAspect;
    return aeRect( -width, -1.0f, width * 2.0f, 2.0f );
  }
}<|MERGE_RESOLUTION|>--- conflicted
+++ resolved
@@ -98,8 +98,6 @@
   : r( c.r ), g( c.g ), b( c.b ), a( a )
 {}
 
-<<<<<<< HEAD
-=======
 aeColor aeColor::R( uint8_t r )
 {
   return aeColor(
@@ -120,7 +118,6 @@
   );
 }
 
->>>>>>> 8deaabfc
 aeColor aeColor::RGB( uint8_t r, uint8_t g, uint8_t b )
 {
   return aeColor(
