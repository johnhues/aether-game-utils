--- conflicted
+++ resolved
@@ -213,21 +213,17 @@
 aeInput::aeInput()
 {
   m_window = nullptr;
-<<<<<<< HEAD
   m_render = nullptr;
 
   m_textMode = 0;
+  m_text = "";
+  m_mouseCaptured = false;
+  m_firstPump = true;
 
   m_joystickHandle = nullptr;
   m_buttonCount = 0;
   m_hatCount = 0;
   m_axesCount = 0;
-=======
-  m_textMode = 0;
-  m_text = "";
-  m_mouseCaptured = false;
-  m_firstPump = true;
->>>>>>> b3516584
 }
 
 void aeInput::Initialize( aeWindow* window )
@@ -416,7 +412,6 @@
   }
 #endif
 
-<<<<<<< HEAD
   if ( !m_joystickHandle && SDL_NumJoysticks() )
   {
     m_joystickHandle = SDL_JoystickOpen( 0 );
@@ -496,9 +491,8 @@
   }
 
   m_input.gamepad = ( m_joystickHandle != nullptr );
-=======
+
   m_firstPump = false;
->>>>>>> b3516584
 }
 
 void aeInput::SetTextMode( bool enabled )
