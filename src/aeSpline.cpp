//------------------------------------------------------------------------------
// aeSpline.cpp
// Utilities for allocating objects. Provides functionality to track current and
// past allocations.
//------------------------------------------------------------------------------
// Copyright (c) 2020 John Hughes
//
// Permission is hereby granted, free of charge, to any person obtaining a copy
// of this software and associated documentation files( the "Software" ), to deal
// in the Software without restriction, including without limitation the rights
// to use, copy, modify, merge, publish, distribute, sublicense, and /or sell
// copies of the Software, and to permit persons to whom the Software is
// furnished to do so, subject to the following conditions :
//
// The above copyright notice and this permission notice shall be included in all
// copies or substantial portions of the Software.
//
// THE SOFTWARE IS PROVIDED "AS IS", WITHOUT WARRANTY OF ANY KIND, EXPRESS OR
// IMPLIED, INCLUDING BUT NOT LIMITED TO THE WARRANTIES OF MERCHANTABILITY,
// FITNESS FOR A PARTICULAR PURPOSE AND NONINFRINGEMENT.IN NO EVENT SHALL THE
// AUTHORS OR COPYRIGHT HOLDERS BE LIABLE FOR ANY CLAIM, DAMAGES OR OTHER
// LIABILITY, WHETHER IN AN ACTION OF CONTRACT, TORT OR OTHERWISE, ARISING FROM,
// OUT OF OR IN CONNECTION WITH THE SOFTWARE OR THE USE OR OTHER DEALINGS IN THE
// SOFTWARE.
//------------------------------------------------------------------------------
// Headers
//------------------------------------------------------------------------------
#include "aeSpline.h"

//------------------------------------------------------------------------------
// aeSpline member functions
//------------------------------------------------------------------------------
aeSpline::aeSpline( aeFloat3* controlPoints, uint32_t count ) :
  m_controlPoints( count )
{
  for ( uint32_t i = 0; i < count; i++ )
  {
    m_controlPoints.Append( controlPoints[ i ] );
  }
}

void aeSpline::AppendControlPoint( aeFloat3 p )
{
  m_controlPoints.Append( p );
  m_RecalculateSegments();
}

void aeSpline::RemoveControlPoint( uint32_t index )
{
  m_controlPoints.Remove( index );
  m_RecalculateSegments();
}

void aeSpline::SetLooping( bool enabled )
{
  if ( m_loop != enabled )
  {
    m_loop = enabled;
    m_RecalculateSegments();
  }
}

aeFloat3 aeSpline::GetControlPoint( uint32_t index ) const
{
  return m_controlPoints[ index ];
}

uint32_t aeSpline::GetControlPointCount() const
{
  return m_controlPoints.Length();
}

aeFloat3 aeSpline::GetPoint( float distance ) const
{
  if ( m_controlPoints.Length() == 0 )
  {
    return aeFloat3( 0.0f );
  }
  else if ( m_controlPoints.Length() == 1 )
  {
    return m_controlPoints[ 0 ];
  }

  if ( m_length < 0.001f )
  {
    distance = 0.0f;
  }
  else if ( m_loop && ( distance < 0.0f || distance >= m_length ) )
  {
    distance = aeMath::Mod( distance, m_length );
  }

  for ( uint32_t i = 0; i < m_segments.Length(); i++ )
  {
    const Segment& segment = m_segments[ i ];
    if ( segment.GetLength() >= distance )
    {
      return segment.GetPoint( distance );
    }

    distance -= segment.GetLength();
  }

  return m_controlPoints[ m_controlPoints.Length() - 1 ];
}

float aeSpline::GetMinDistance( aeFloat3 p, aeFloat3* nearestOut )
{
  aeFloat3 closest( 0.0f );
  float closestDistance = aeMath::MaxValue< float >();

  for ( uint32_t i = 0; i < m_segments.Length(); i++ )
  {
    const Segment& segment = m_segments[ i ];

<<<<<<< HEAD
=======
    if ( segment.GetAABB().GetMinDistance( p ) > closestDistance )
    {
      // @NOTE: Don't check segments that are further away than the already closest point
      continue;
    }

>>>>>>> 8deaabfc
    aeFloat3 segmentP;
    float d = segment.GetMinDistance( p, &segmentP );
    if ( d < closestDistance )
    {
      closest = segmentP;
      closestDistance = d;
    }
  }

  if ( nearestOut )
  {
    *nearestOut = closest;
  }
  return closestDistance;
}

float aeSpline::GetLength() const
{
  return m_length;
}

void aeSpline::m_RecalculateSegments()
{
  m_segments.Clear();
  m_length = 0.0f;

  if ( m_controlPoints.Length() < 2 )
  {
    return;
  }

  int32_t segmentCount = m_controlPoints.Length();
  if ( !m_loop )
  {
    segmentCount--;
  }

<<<<<<< HEAD
=======
  m_aabb = aeAABB( aeFloat3( aeMath::MaxValue< float >() ), aeFloat3( aeMath::MinValue< float >() ) );

>>>>>>> 8deaabfc
  for ( int32_t i = 0; i < segmentCount; i++ )
  {
    aeFloat3 p0 = m_GetControlPoint( i - 1 );
    aeFloat3 p1 = m_GetControlPoint( i );
    aeFloat3 p2 = m_GetControlPoint( i + 1 );
    aeFloat3 p3 = m_GetControlPoint( i + 2 );

    Segment* segment = &m_segments.Append( Segment() );
    segment->Init( p0, p1, p2, p3 );
    
    m_length += segment->GetLength();
<<<<<<< HEAD
=======
    m_aabb.Expand( segment->GetAABB() );
>>>>>>> 8deaabfc
  }
}

aeFloat3 aeSpline::m_GetControlPoint( int32_t index ) const
{
  if ( m_loop )
  {
    return m_controlPoints[ aeMath::Mod( index, (int)m_controlPoints.Length() ) ];
  }
  else if ( index == -1 )
  {
    aeFloat3 p0 = m_controlPoints[ 0 ];
    aeFloat3 p1 = m_controlPoints[ 1 ];
    return ( p0 + p0 - p1 );
  }
  else if ( index == m_controlPoints.Length() )
  {
    aeFloat3 p0 = m_controlPoints[ index - 2 ];
    aeFloat3 p1 = m_controlPoints[ index - 1 ];
    return ( p1 + p1 - p0 );
  }
  else
  {
    return m_controlPoints[ index ];
  }
}

void aeSpline::Segment::Init( aeFloat3 p0, aeFloat3 p1, aeFloat3 p2, aeFloat3 p3 )
{
  const float alpha = 0.5f;
  const float tension = 0.0f;

  float t01 = pow( ( p0 - p1 ).Length(), alpha );
  float t12 = pow( ( p1 - p2 ).Length(), alpha );
  float t23 = pow( ( p2 - p3 ).Length(), alpha );

  aeFloat3 m1 = ( p2 - p1 + ( ( p1 - p0 ) / t01 - ( p2 - p0 ) / ( t01 + t12 ) ) * t12 ) * ( 1.0f - tension );
  aeFloat3 m2 = ( p2 - p1 + ( ( p3 - p2 ) / t23 - ( p3 - p1 ) / ( t12 + t23 ) ) * t12 ) * ( 1.0f - tension );

  m_a = ( p1 - p2 ) * 2.0f + m1 + m2;
  m_b = ( p1 - p2 ) * -3.0f - m1 - m1 - m2;
  m_c = m1;
  m_d = p1;

  m_length = ( p2 - p1 ).Length();
  m_resolution = 1;

  float nextLength = m_length;
  uint32_t nextResolution = m_resolution;
  do
  {
<<<<<<< HEAD
=======
    m_aabb = aeAABB( GetPoint0(), GetPoint0() );

>>>>>>> 8deaabfc
    m_length = nextLength;
    m_resolution = nextResolution;

    nextResolution = m_resolution * 2;
    nextLength = 0.0f;
    for ( uint32_t i = 0; i < nextResolution; i++ )
    {
      aeFloat3 s0 = GetPoint01( i / (float)nextResolution );
      aeFloat3 s1 = GetPoint01( ( i + 1 ) / (float)nextResolution );
      nextLength += ( s1 - s0 ).Length();

      m_aabb.Expand( s1 );
    }
  } while ( aeMath::Abs( nextLength - m_length ) > 0.001f );
}

aeFloat3 aeSpline::Segment::GetPoint01( float t ) const
{
  return ( m_a * t * t * t ) + ( m_b * t * t ) + ( m_c * t ) + m_d;
<<<<<<< HEAD
=======
}

aeFloat3 aeSpline::Segment::GetPoint0() const
{
  return m_d;
}

aeFloat3 aeSpline::Segment::GetPoint1() const
{
  return m_a + m_b + m_c + m_d;
>>>>>>> 8deaabfc
}

aeFloat3 aeSpline::Segment::GetPoint( float d ) const
{
  if ( d <= 0.0f )
  {
<<<<<<< HEAD
    return m_d; // GetPoint01( 0 )
=======
    return GetPoint0();
>>>>>>> 8deaabfc
  }
  else if ( d < m_length )
  {
    // @NOTE: Search is required here because even within a segment
    //        t (0-1) does not map linearly to arc length. This is
    //        an approximate mapping from arc length -> t based on
    //        the optimized resolution value calculated above.
    for ( uint32_t i = 0; i < m_resolution; i++ )
    {
      aeFloat3 s0 = GetPoint01( i / (float)m_resolution );
      aeFloat3 s1 = GetPoint01( ( i + 1 ) / (float)m_resolution );
      float l = ( s1 - s0 ).Length();
      if ( l >= d )
      {
        return aeMath::Lerp( s0, s1, d / l );
      }
      else
      {
        d -= l;
      }
    }
  }
  
<<<<<<< HEAD
  return m_a + m_b + m_c + m_d; // GetPoint01( 1 )
=======
  return GetPoint1();
>>>>>>> 8deaabfc
}

float aeSpline::Segment::GetMinDistance( aeFloat3 p, aeFloat3* pOut ) const
{
  uint32_t closestIndex = 0;
<<<<<<< HEAD
  aeFloat3 closest = m_d; // GetPoint01( 0 )
=======
  aeFloat3 closest = GetPoint0();
>>>>>>> 8deaabfc
  float closestDistSq = aeMath::MaxValue< float >();
  for ( uint32_t i = 0; i < m_resolution; i++ )
  {
    aeFloat3 s = GetPoint01( i / (float)m_resolution );
    float d = ( s - p ).LengthSquared();
    if ( d < closestDistSq )
    {
      closestIndex = i;
      closest = s;
      closestDistSq = d;
    }
  }

  aeFloat3 other;
  if ( closestIndex == 0 )
  {
    other = GetPoint01( 1 / (float)m_resolution );
  }
  else if ( closestIndex == m_resolution )
  {
    other = GetPoint01( ( m_resolution - 1 ) / (float)m_resolution );
  }
  else
  {
    aeFloat3 prev = GetPoint01( ( closestIndex - 1 ) / (float)m_resolution );
    aeFloat3 next = GetPoint01( ( closestIndex + 1 ) / (float)m_resolution );
    float prevDist = ( prev - p ).LengthSquared();
    float nextDist = ( next - p ).LengthSquared();
    if ( prevDist < nextDist )
    {
      other = prev;
    }
    else
    {
      other = next;
    }
  }

  return aeLineSegment( closest, other ).GetMinDistance( p, pOut );
}<|MERGE_RESOLUTION|>--- conflicted
+++ resolved
@@ -113,15 +113,12 @@
   {
     const Segment& segment = m_segments[ i ];
 
-<<<<<<< HEAD
-=======
     if ( segment.GetAABB().GetMinDistance( p ) > closestDistance )
     {
       // @NOTE: Don't check segments that are further away than the already closest point
       continue;
     }
 
->>>>>>> 8deaabfc
     aeFloat3 segmentP;
     float d = segment.GetMinDistance( p, &segmentP );
     if ( d < closestDistance )
@@ -159,11 +156,8 @@
     segmentCount--;
   }
 
-<<<<<<< HEAD
-=======
   m_aabb = aeAABB( aeFloat3( aeMath::MaxValue< float >() ), aeFloat3( aeMath::MinValue< float >() ) );
 
->>>>>>> 8deaabfc
   for ( int32_t i = 0; i < segmentCount; i++ )
   {
     aeFloat3 p0 = m_GetControlPoint( i - 1 );
@@ -175,10 +169,7 @@
     segment->Init( p0, p1, p2, p3 );
     
     m_length += segment->GetLength();
-<<<<<<< HEAD
-=======
     m_aabb.Expand( segment->GetAABB() );
->>>>>>> 8deaabfc
   }
 }
 
@@ -230,11 +221,8 @@
   uint32_t nextResolution = m_resolution;
   do
   {
-<<<<<<< HEAD
-=======
     m_aabb = aeAABB( GetPoint0(), GetPoint0() );
 
->>>>>>> 8deaabfc
     m_length = nextLength;
     m_resolution = nextResolution;
 
@@ -254,8 +242,6 @@
 aeFloat3 aeSpline::Segment::GetPoint01( float t ) const
 {
   return ( m_a * t * t * t ) + ( m_b * t * t ) + ( m_c * t ) + m_d;
-<<<<<<< HEAD
-=======
 }
 
 aeFloat3 aeSpline::Segment::GetPoint0() const
@@ -266,18 +252,13 @@
 aeFloat3 aeSpline::Segment::GetPoint1() const
 {
   return m_a + m_b + m_c + m_d;
->>>>>>> 8deaabfc
 }
 
 aeFloat3 aeSpline::Segment::GetPoint( float d ) const
 {
   if ( d <= 0.0f )
   {
-<<<<<<< HEAD
-    return m_d; // GetPoint01( 0 )
-=======
     return GetPoint0();
->>>>>>> 8deaabfc
   }
   else if ( d < m_length )
   {
@@ -301,21 +282,13 @@
     }
   }
   
-<<<<<<< HEAD
-  return m_a + m_b + m_c + m_d; // GetPoint01( 1 )
-=======
   return GetPoint1();
->>>>>>> 8deaabfc
 }
 
 float aeSpline::Segment::GetMinDistance( aeFloat3 p, aeFloat3* pOut ) const
 {
   uint32_t closestIndex = 0;
-<<<<<<< HEAD
-  aeFloat3 closest = m_d; // GetPoint01( 0 )
-=======
   aeFloat3 closest = GetPoint0();
->>>>>>> 8deaabfc
   float closestDistSq = aeMath::MaxValue< float >();
   for ( uint32_t i = 0; i < m_resolution; i++ )
   {
