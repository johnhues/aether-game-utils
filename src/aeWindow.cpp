//------------------------------------------------------------------------------
// aeWindow.cpp
//------------------------------------------------------------------------------
// Copyright (c) 2020 John Hughes
//
// Permission is hereby granted, free of charge, to any person obtaining a copy
// of this software and associated documentation files( the "Software" ), to deal
// in the Software without restriction, including without limitation the rights
// to use, copy, modify, merge, publish, distribute, sublicense, and /or sell
// copies of the Software, and to permit persons to whom the Software is
// furnished to do so, subject to the following conditions :
//
// The above copyright notice and this permission notice shall be included in all
// copies or substantial portions of the Software.
//
// THE SOFTWARE IS PROVIDED "AS IS", WITHOUT WARRANTY OF ANY KIND, EXPRESS OR
// IMPLIED, INCLUDING BUT NOT LIMITED TO THE WARRANTIES OF MERCHANTABILITY,
// FITNESS FOR A PARTICULAR PURPOSE AND NONINFRINGEMENT.IN NO EVENT SHALL THE
// AUTHORS OR COPYRIGHT HOLDERS BE LIABLE FOR ANY CLAIM, DAMAGES OR OTHER
// LIABILITY, WHETHER IN AN ACTION OF CONTRACT, TORT OR OTHERWISE, ARISING FROM,
// OUT OF OR IN CONNECTION WITH THE SOFTWARE OR THE USE OR OTHER DEALINGS IN THE
// SOFTWARE.
//------------------------------------------------------------------------------
// Headers
//------------------------------------------------------------------------------
#include "aeWindow.h"
#include "aeLog.h"
#include "aeString.h"
#include "SDL.h"

//------------------------------------------------------------------------------
// aeWindow member functions
//------------------------------------------------------------------------------
aeWindow::aeWindow()
{
  window = nullptr;
  m_pos = aeInt2( 0 );
  m_width = 0;
  m_height = 0;
  m_fullScreen = false;
}

void aeWindow::Initialize( uint32_t width, uint32_t height, bool fullScreen, bool showCursor )
{
  AE_ASSERT( !window );

  m_pos = aeInt2( fullScreen ? 0 : (int)SDL_WINDOWPOS_CENTERED );
  m_width = width;
  m_height = height;
  m_fullScreen = fullScreen;
<<<<<<< HEAD

  if ( SDL_Init( SDL_INIT_VIDEO | SDL_INIT_GAMECONTROLLER ) < 0 )
  {
    AE_FAIL_MSG( SDL_GetError() );
  }
  
  uint32_t flags = SDL_WINDOW_OPENGL | SDL_WINDOW_SHOWN;
  flags |= m_fullScreen ? SDL_WINDOW_FULLSCREEN : SDL_WINDOW_RESIZABLE;
  window = SDL_CreateWindow( "", (int)SDL_WINDOWPOS_CENTERED, (int)SDL_WINDOWPOS_CENTERED, m_width, m_height, flags );
=======
>>>>>>> b3516584

  m_Initialize();
  
  SDL_ShowCursor( showCursor ? SDL_ENABLE : SDL_DISABLE );
  SDL_GetWindowPosition( (SDL_Window*)window, &m_pos.x, &m_pos.y );
}

void aeWindow::Initialize( aeInt2 pos, uint32_t width, uint32_t height, bool showCursor )
{
  AE_ASSERT( !window );

  m_pos = pos;
  m_width = width;
  m_height = height;
  m_fullScreen = false;

<<<<<<< HEAD
  if ( SDL_Init( SDL_INIT_VIDEO | SDL_INIT_GAMECONTROLLER ) < 0 )
  {
    AE_FAIL_MSG( SDL_GetError() );
  }

=======
  m_Initialize();
  
  SDL_ShowCursor( showCursor ? SDL_ENABLE : SDL_DISABLE );
}

void aeWindow::m_Initialize()
{
  if ( SDL_Init( SDL_INIT_VIDEO ) < 0 )
  {
    AE_FAIL_MSG( "SDL could not initialize: #", SDL_GetError() );
  }

#if _AE_IOS_
  m_pos = aeInt2( 0 );
  m_fullScreen = true;
  
  SDL_DisplayMode displayMode;
  if ( SDL_GetDesktopDisplayMode( 0, &displayMode ) == 0 )
  {
    m_width = displayMode.w;
    m_height = displayMode.h;
  }

  window = SDL_CreateWindow( "", SDL_WINDOWPOS_UNDEFINED, SDL_WINDOWPOS_UNDEFINED, m_width, m_height, SDL_WINDOW_SHOWN );
#else
>>>>>>> b3516584
  uint32_t flags = SDL_WINDOW_OPENGL | SDL_WINDOW_SHOWN;
  flags |= m_fullScreen ? SDL_WINDOW_FULLSCREEN : SDL_WINDOW_RESIZABLE;
  window = SDL_CreateWindow( "", m_pos.x, m_pos.y, m_width, m_height, flags );
#endif
  AE_ASSERT( window );
}

void aeWindow::Terminate()
{
  SDL_DestroyWindow( (SDL_Window*)window );
}

void aeWindow::SetTitle( const char* title )
{
  if ( window )
  {
    SDL_SetWindowTitle( (SDL_Window*)window, title );
  }
}

void aeWindow::SetFullScreen( bool fullScreen )
{
  if ( window )
  {
    uint32_t oldFlags = SDL_GetWindowFlags( (SDL_Window*)window );
    
    uint32_t newFlags = oldFlags;
    if ( fullScreen )
    {
      newFlags |= SDL_WINDOW_FULLSCREEN;
    }
    else
    {
      newFlags &= ~SDL_WINDOW_FULLSCREEN;
    }

    if ( newFlags != oldFlags )
    {
      SDL_SetWindowFullscreen( (SDL_Window*)window, newFlags );
    }

    m_fullScreen = fullScreen;
  }
}

void aeWindow::SetPosition( aeInt2 pos )
{
  if ( window )
  {
    SDL_SetWindowPosition( (SDL_Window*)window, pos.x, pos.y );
    m_pos = pos;
  }
}

void aeWindow::SetSize( uint32_t width, uint32_t height )
{
  if ( window )
  {
    SDL_SetWindowSize( (SDL_Window*)window, width, height );
    m_width = width;
    m_height = height;
  }
}<|MERGE_RESOLUTION|>--- conflicted
+++ resolved
@@ -48,20 +48,13 @@
   m_width = width;
   m_height = height;
   m_fullScreen = fullScreen;
-<<<<<<< HEAD
+
+  m_Initialize();
 
   if ( SDL_Init( SDL_INIT_VIDEO | SDL_INIT_GAMECONTROLLER ) < 0 )
   {
     AE_FAIL_MSG( SDL_GetError() );
   }
-  
-  uint32_t flags = SDL_WINDOW_OPENGL | SDL_WINDOW_SHOWN;
-  flags |= m_fullScreen ? SDL_WINDOW_FULLSCREEN : SDL_WINDOW_RESIZABLE;
-  window = SDL_CreateWindow( "", (int)SDL_WINDOWPOS_CENTERED, (int)SDL_WINDOWPOS_CENTERED, m_width, m_height, flags );
-=======
->>>>>>> b3516584
-
-  m_Initialize();
   
   SDL_ShowCursor( showCursor ? SDL_ENABLE : SDL_DISABLE );
   SDL_GetWindowPosition( (SDL_Window*)window, &m_pos.x, &m_pos.y );
@@ -76,13 +69,6 @@
   m_height = height;
   m_fullScreen = false;
 
-<<<<<<< HEAD
-  if ( SDL_Init( SDL_INIT_VIDEO | SDL_INIT_GAMECONTROLLER ) < 0 )
-  {
-    AE_FAIL_MSG( SDL_GetError() );
-  }
-
-=======
   m_Initialize();
   
   SDL_ShowCursor( showCursor ? SDL_ENABLE : SDL_DISABLE );
@@ -108,7 +94,6 @@
 
   window = SDL_CreateWindow( "", SDL_WINDOWPOS_UNDEFINED, SDL_WINDOWPOS_UNDEFINED, m_width, m_height, SDL_WINDOW_SHOWN );
 #else
->>>>>>> b3516584
   uint32_t flags = SDL_WINDOW_OPENGL | SDL_WINDOW_SHOWN;
   flags |= m_fullScreen ? SDL_WINDOW_FULLSCREEN : SDL_WINDOW_RESIZABLE;
   window = SDL_CreateWindow( "", m_pos.x, m_pos.y, m_width, m_height, flags );
