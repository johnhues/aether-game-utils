--- conflicted
+++ resolved
@@ -63,19 +63,13 @@
 
 TEST_CASE( "Class registration", "[aeMeta]" )
 {
-<<<<<<< HEAD
 	REQUIRE( ae::GetClassType< SomeClass >() );
 	REQUIRE( ae::GetClassTypeByName( "SomeClass" ) );
 	REQUIRE( ae::GetClassType< SomeClass >() == ae::GetClassTypeByName( "SomeClass" ) );
-=======
-	REQUIRE( ae::GetType< SomeClass >() );
-	REQUIRE( ae::GetTypeByName( "SomeClass" ) );
-	REQUIRE( ae::GetType< SomeClass >() == ae::GetTypeByName( "SomeClass" ) );
-	REQUIRE( ae::GetType< const SomeClass >() );
-	REQUIRE( ae::GetType< const SomeClass >() == ae::GetType< SomeClass >() );
-	REQUIRE( ae::GetType< SomeClass* >() );
-	REQUIRE( ae::GetType< SomeClass* >() == ae::GetType< SomeClass >() );
->>>>>>> 00795ec8
+	REQUIRE( ae::GetClassType< const SomeClass >() );
+	REQUIRE( ae::GetClassType< const SomeClass >() == ae::GetClassType< SomeClass >() );
+	REQUIRE( ae::GetClassType< SomeClass* >() );
+	REQUIRE( ae::GetClassType< SomeClass* >() == ae::GetClassType< SomeClass >() );
 }
 
 TEST_CASE( "Class properties", "[aeMeta]" )
