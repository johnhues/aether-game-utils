//------------------------------------------------------------------------------
// MetaTest.h
//------------------------------------------------------------------------------
// Copyright (c) 2024 John Hughes
//
// Permission is hereby granted, free of charge, to any person obtaining a copy
// of this software and associated documentation files( the "Software" ), to deal
// in the Software without restriction, including without limitation the rights
// to use, copy, modify, merge, publish, distribute, sublicense, and /or sell
// copies of the Software, and to permit persons to whom the Software is
// furnished to do so, subject to the following conditions :
//
// The above copyright notice and this permission notice shall be included in all
// copies or substantial portions of the Software.
//
// THE SOFTWARE IS PROVIDED "AS IS", WITHOUT WARRANTY OF ANY KIND, EXPRESS OR
// IMPLIED, INCLUDING BUT NOT LIMITED TO THE WARRANTIES OF MERCHANTABILITY,
// FITNESS FOR A PARTICULAR PURPOSE AND NONINFRINGEMENT.IN NO EVENT SHALL THE
// AUTHORS OR COPYRIGHT HOLDERS BE LIABLE FOR ANY CLAIM, DAMAGES OR OTHER
// LIABILITY, WHETHER IN AN ACTION OF CONTRACT, TORT OR OTHERWISE, ARISING FROM,
// OUT OF OR IN CONNECTION WITH THE SOFTWARE OR THE USE OR OTHER DEALINGS IN THE
// SOFTWARE.
//------------------------------------------------------------------------------
#ifndef METATEST_H
#define METATEST_H

//------------------------------------------------------------------------------
// Headers
//------------------------------------------------------------------------------
#include "aether.h"

//------------------------------------------------------------------------------
// Constants
//------------------------------------------------------------------------------
const ae::Tag AE_ALLOC_TAG_META_TEST = "MetaTest";

//------------------------------------------------------------------------------
// TestEnumClass
//------------------------------------------------------------------------------
AE_DEFINE_ENUM_CLASS( TestEnumClass, int32_t,
	NegativeOne = -1,
	Zero,
	One,
	Two = 0x02,
	Three = 0x03,
	Four,
	Five
);

//------------------------------------------------------------------------------
// PlayerState
//------------------------------------------------------------------------------
AE_DEFINE_ENUM_CLASS( PlayerState, uint16_t,
	Idle,
	Run,
	Jump
);

//------------------------------------------------------------------------------
// SomeClass
//------------------------------------------------------------------------------
class SomeClass : public ae::Inheritor< ae::Object, SomeClass >
{
public:
	int32_t intMember;
	bool boolMember;
	TestEnumClass enumTest;
};

//------------------------------------------------------------------------------
// NamespaceClass
//------------------------------------------------------------------------------
namespace Namespace0 {
	namespace Namespace1 {
		class NamespaceClass : public ae::Inheritor< SomeClass, NamespaceClass >
		{
		public:
			bool boolMember;
		};
	}
}

//------------------------------------------------------------------------------
// AggregateClass
//------------------------------------------------------------------------------
class AggregateClass : public ae::Inheritor< ae::Object, AggregateClass >
{
public:
	SomeClass someClass;
	SomeClass someClass1;
};

//------------------------------------------------------------------------------
// ArrayClass
//------------------------------------------------------------------------------
class ArrayClass : public ae::Inheritor< ae::Object, ArrayClass >
{
public:
	int32_t intArray[ 3 ];
	ae::Array< int32_t, 4 > intArray2;
	ae::Array< int32_t > intArray3 = AE_ALLOC_TAG_META_TEST;

	SomeClass someClassArray[ 3 ];
	ae::Array< SomeClass, 4 > someClassArray2;
	ae::Array< SomeClass > someClassArray3 = AE_ALLOC_TAG_META_TEST;
};

template < typename T >
class ae::TypeT< ae::Optional< T > > : public ae::OptionalType
{
public:
<<<<<<< HEAD
	const ae::Type& GetInnerVarType() const override { return *ae::TypeT< T >::Get(); }
	static ae::Type* Get() { static ae::TypeT< ae::Optional< T > > s_type; return &s_type; }
	VarTypeId GetExactVarTypeId() const override { return ae::GetTypeId< decltype( this ) >(); }
=======
	const ae::VarType& GetInnerVarType() const override { return *ae::VarTypeT< T >::Get(); }
	static ae::VarType* Get() { static ae::VarTypeT< ae::Optional< T > > s_type; return &s_type; }
	VarTypeId GetExactVarTypeId() const override { return ae::GetTypeId< ae::Optional< T > >(); }
>>>>>>> 7f71ba5a

	ae::DataPointer TryGet( ae::DataPointer optional ) const override { return ae::DataPointer(); }
	ae::ConstDataPointer TryGet( ae::ConstDataPointer optional ) const override { return ae::ConstDataPointer(); }
	ae::DataPointer GetOrInsert( ae::DataPointer optional ) const override { return ae::DataPointer(); }
	void Clear( ae::DataPointer optional ) const override {}
};

template < typename T >
class ae::TypeT< std::optional< T > > : public ae::OptionalType
{
public:
<<<<<<< HEAD
	const ae::Type& GetInnerVarType() const override { return *ae::TypeT< T >::Get(); }
	static ae::Type* Get() { static ae::TypeT< std::optional< T > > s_type; return &s_type; }
	VarTypeId GetExactVarTypeId() const override { return ae::GetTypeId< decltype( this ) >(); }
=======
	const ae::VarType& GetInnerVarType() const override { return *ae::VarTypeT< T >::Get(); }
	static ae::VarType* Get() { static ae::VarTypeT< std::optional< T > > s_type; return &s_type; }
	VarTypeId GetExactVarTypeId() const override { return ae::GetTypeId< std::optional< T > >(); }
>>>>>>> 7f71ba5a

	ae::DataPointer TryGet( ae::DataPointer _opt ) const override
	{
		std::optional< T >* opt = static_cast< std::optional< T >* >( _opt.Get( this ) );
		return { GetInnerVarType(), opt->has_value() ? &opt->value() : nullptr };
	}
	ae::ConstDataPointer TryGet( ae::ConstDataPointer _opt ) const override
	{
		const std::optional< T >* opt = static_cast< const std::optional< T >* >( _opt.Get( this ) );
		return { GetInnerVarType(), opt->has_value() ? &opt->value() : nullptr };
	}
	ae::DataPointer GetOrInsert( ae::DataPointer _optional ) const override
	{
		if( std::optional< T >* optional = static_cast< std::optional< T >* >( _optional.Get( this ) ) )
		{
			optional->emplace();
			return { GetInnerVarType(), &optional->value() };
		}
		return {};
	}
	void Clear( ae::DataPointer _optional ) const override
	{
		if( std::optional< T >* optional = static_cast< std::optional< T >* >( _optional.Get( this ) ) )
		{
			optional->reset();
		}
	}
};

//------------------------------------------------------------------------------
// OptionalClass
//------------------------------------------------------------------------------
class OptionalClass : public ae::Inheritor< ae::Object, OptionalClass >
{
public:
	ae::Optional< int32_t > intOptional;
	ae::Optional < SomeClass > someClassOptional;

	std::optional< int32_t > intStdOptional;
	std::optional< SomeClass > someClassStdOptional;
};

//------------------------------------------------------------------------------
// SomeOldEnum
//------------------------------------------------------------------------------
enum SomeOldEnum
{
	Bleep = 4,
	Bloop,
	Blop = 7
};

//------------------------------------------------------------------------------
// SomeOldPrefixEnum
//------------------------------------------------------------------------------
enum SomeOldPrefixEnum
{
	kSomeOldPrefixEnum_Bleep = 4,
	kSomeOldPrefixEnum_Bloop,
	kSomeOldPrefixEnum_Blop = 7
};

//------------------------------------------------------------------------------
// SomeOldRenamedEnum
//------------------------------------------------------------------------------
enum SomeOldRenamedEnum
{
	BLEEP = 4,
	BLOOP,
	BLOP = 7
};

//------------------------------------------------------------------------------
// SomeNewEnum
//------------------------------------------------------------------------------
enum class SomeNewEnum
{
	Bleep = 4,
	Bloop,
	Blop = 7
};

//------------------------------------------------------------------------------
// A::B::SomeNewEnum
//------------------------------------------------------------------------------
namespace A
{
	namespace B
	{
		enum class SomeNewEnum
		{
			Bleep = 4,
			Bloop,
			Blop = 7
		};
	}
}

//------------------------------------------------------------------------------
// PlayerState
//------------------------------------------------------------------------------
// #define AE_DEFINE_ENUM_BITFIELD( E )\
// 	typedef std::underlying_type< E >::type _ae_##E;\
// 	inline E operator | ( E a, E b ) { return (E)( (_ae_##E)a | (_ae_##E)b ); }\
// 	inline E operator & ( E a, E b ) { return (E)( (_ae_##E)a & (_ae_##E)b ); }\
// 	inline E operator ^ ( E a, E b ) { return (E)( (_ae_##E)a ^ (_ae_##E)b ); }\
// 	inline E operator ~ ( E e ) { return (E)( ~(_ae_##E)e ); }

#define AE_DEFINE_ENUM_BITFIELD( E )\
	typedef std::underlying_type< E >::type _ae_##E;\
	inline _ae_##E operator | ( E a, E b ) { return ( (_ae_##E)a | (_ae_##E)b ); }\
	inline _ae_##E operator | ( _ae_##E a, E b ) { return ( a | (_ae_##E)b ); }\
	inline _ae_##E operator | ( E a, _ae_##E b ) { return ( (_ae_##E)a | b ); }\
	inline _ae_##E operator & ( E a, E b ) { return ( (_ae_##E)a & (_ae_##E)b ); }\
	inline _ae_##E operator ^ ( E a, E b ) { return ( (_ae_##E)a ^ (_ae_##E)b ); }\
	inline _ae_##E operator ~ ( E e ) { return ~(_ae_##E)e; }

AE_DEFINE_ENUM_CLASS( GamePadBitField, uint16_t,
	None,
	A,
	B,
	X,
	Y,
	L,
	R,
	Up,
	Down,
	Left,
	Right
);
AE_DEFINE_ENUM_BITFIELD( GamePadBitField );

//------------------------------------------------------------------------------
// Reference testing
//------------------------------------------------------------------------------
// RefTester
class RefTester : public ae::Inheritor< ae::Object, RefTester >
{
public:
	
	static std::string GetIdString( const RefTester* obj );
	static bool StringToId( const char* str, uint32_t* idOut );
	
	uint32_t id = 0;
};

// RefTesterA
class RefTesterA : public ae::Inheritor< RefTester, RefTesterA >
{
public:
	int notRef = 0xfdfdfdfd;
	class RefTesterA* refA = nullptr;
	class RefTesterB* refB = nullptr;
};

// RefTesterB
class RefTesterB : public ae::Inheritor< RefTester, RefTesterB >
{
public:
	class RefTester* ref = nullptr;
};

// RefTesterManager
class RefTesterManager
{
public:
	template < typename T >
	T* Create() { T* o = (T*)m_objectMap.Set( m_nextId, ae::New< T >( AE_ALLOC_TAG_META_TEST ) ); o->id = m_nextId; m_nextId++; return o; }
	void Destroy( RefTester* object );
	
	RefTester* GetObjectById( uint32_t id );

private:
	uint32_t m_nextId = 1;
	ae::Map< uint32_t, RefTester* > m_objectMap = AE_ALLOC_TAG_META_TEST;
};

#endif<|MERGE_RESOLUTION|>--- conflicted
+++ resolved
@@ -109,15 +109,9 @@
 class ae::TypeT< ae::Optional< T > > : public ae::OptionalType
 {
 public:
-<<<<<<< HEAD
 	const ae::Type& GetInnerVarType() const override { return *ae::TypeT< T >::Get(); }
 	static ae::Type* Get() { static ae::TypeT< ae::Optional< T > > s_type; return &s_type; }
-	VarTypeId GetExactVarTypeId() const override { return ae::GetTypeId< decltype( this ) >(); }
-=======
-	const ae::VarType& GetInnerVarType() const override { return *ae::VarTypeT< T >::Get(); }
-	static ae::VarType* Get() { static ae::VarTypeT< ae::Optional< T > > s_type; return &s_type; }
 	VarTypeId GetExactVarTypeId() const override { return ae::GetTypeId< ae::Optional< T > >(); }
->>>>>>> 7f71ba5a
 
 	ae::DataPointer TryGet( ae::DataPointer optional ) const override { return ae::DataPointer(); }
 	ae::ConstDataPointer TryGet( ae::ConstDataPointer optional ) const override { return ae::ConstDataPointer(); }
@@ -129,15 +123,9 @@
 class ae::TypeT< std::optional< T > > : public ae::OptionalType
 {
 public:
-<<<<<<< HEAD
 	const ae::Type& GetInnerVarType() const override { return *ae::TypeT< T >::Get(); }
 	static ae::Type* Get() { static ae::TypeT< std::optional< T > > s_type; return &s_type; }
-	VarTypeId GetExactVarTypeId() const override { return ae::GetTypeId< decltype( this ) >(); }
-=======
-	const ae::VarType& GetInnerVarType() const override { return *ae::VarTypeT< T >::Get(); }
-	static ae::VarType* Get() { static ae::VarTypeT< std::optional< T > > s_type; return &s_type; }
 	VarTypeId GetExactVarTypeId() const override { return ae::GetTypeId< std::optional< T > >(); }
->>>>>>> 7f71ba5a
 
 	ae::DataPointer TryGet( ae::DataPointer _opt ) const override
 	{
